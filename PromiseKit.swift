import Dispatch
import Foundation.NSDate

/**
 ```
 after(1).then {
     //…
 }
 ```

 - Returns: A new promise that resolves after the specified duration.
 - Parameter duration: The duration in seconds to wait before this promise is resolve.
*/
public func after(delay: NSTimeInterval) -> Promise<Void> {
    return Promise { fulfill, _ in
        let delta = delay * NSTimeInterval(NSEC_PER_SEC)
        let when = dispatch_time(DISPATCH_TIME_NOW, Int64(delta))
        dispatch_after(when, dispatch_get_global_queue(0, 0), fulfill)
    }
}
import Foundation.NSError

@objc(AnyPromise) public class AnyPromise: NSObject {

    private var state: State

    /**
     - Returns: A new AnyPromise bound to a Promise<T?>.
     The two promises represent the same task, any changes to either will instantly reflect on both.
    */
    public init<T: AnyObject>(bound: Promise<T?>) {
        var resolve: ((AnyObject?) -> Void)!
        state = State(resolver: &resolve)
        bound.pipe { resolution in
            switch resolution {
            case .Fulfilled(let value):
                resolve(value)
            case .Rejected(let error, let token):
                let nserror = error as NSError
                unconsume(error: nserror, reusingToken: token)
                resolve(nserror)
            }
        }
    }

    /**
     - Returns: A new AnyPromise bound to a Promise<T>.
     The two promises represent the same task, any changes to either will instantly reflect on both.
    */
    convenience public init<T: AnyObject>(bound: Promise<T>) {
        // FIXME efficiency. Allocating the extra promise for conversion sucks.
        self.init(bound: bound.then(on: zalgo){ Optional.Some($0) })
    }

    /**
     - Returns: A new `AnyPromise` bound to a `Promise<[T]>`.
     The two promises represent the same task, any changes to either will instantly reflect on both.
     The value is converted to an NSArray so Objective-C can use it.
    */
    convenience public init<T: AnyObject>(bound: Promise<[T]>) {
        self.init(bound: bound.then(on: zalgo) { NSArray(array: $0) })
    }

    /**
     - Returns: A new AnyPromise bound to a `Promise<[T:U]>`.
     The two promises represent the same task, any changes to either will instantly reflect on both.
     The value is converted to an NSDictionary so Objective-C can use it.
    */
    convenience public init<T: AnyObject, U: AnyObject>(bound: Promise<[T:U]>) {
        self.init(bound: bound.then(on: zalgo) { NSDictionary(dictionary: $0) })
    }

    /**
     - Returns: A new AnyPromise bound to a `Promise<String>`.
     The two promises represent the same task, any changes to either will instantly reflect on both.
     The value is converted to an NSString so Objective-C can use it.
     */
    convenience public init(bound: Promise<String>) {
        self.init(bound: bound.then(on: zalgo) { NSString(string: $0) })
    }

    /**
     - Returns: A new AnyPromise bound to a `Promise<Int>`.
     The two promises represent the same task, any changes to either will instantly reflect on both.
     The value is converted to an NSNumber so Objective-C can use it.
    */
    convenience public init(bound: Promise<Int>) {
        self.init(bound: bound.then(on: zalgo) { NSNumber(integer: $0) })
    }

    /**
     - Returns: A new AnyPromise bound to a `Promise<Bool>`.
     The two promises represent the same task, any changes to either will instantly reflect on both.
     The value is converted to an NSNumber so Objective-C can use it.
     */
    convenience public init(bound: Promise<Bool>) {
        self.init(bound: bound.then(on: zalgo) { NSNumber(bool: $0) })
    }

    /**
     - Returns: A new AnyPromise bound to a `Promise<Void>`.
     The two promises represent the same task, any changes to either will instantly reflect on both.
    */
    convenience public init(bound: Promise<Void>) {
        self.init(bound: bound.then(on: zalgo) { Optional<AnyObject>.None })
    }

    @objc init(@noescape bridge: ((AnyObject?) -> Void) -> Void) {
        var resolve: ((AnyObject?) -> Void)!
        state = State(resolver: &resolve)
        bridge { result in
            if let next = result as? AnyPromise {
                next.pipe(resolve)
            } else {
                resolve(result)
            }
        }
    }

    @objc func pipe(body: (AnyObject?) -> Void) {
        state.get { seal in
            switch seal {
            case .Pending(let handlers):
                handlers.append(body)
            case .Resolved(let value):
                body(value)
            }
        }
    }

    @objc var __value: AnyObject? {
        return state.get() ?? nil
    }

    /**
     A promise starts pending and eventually resolves.
     - Returns: `true` if the promise has not yet resolved.
    */
    @objc public var pending: Bool {
        return state.get() == nil
    }

    /**
     A promise starts pending and eventually resolves.
     - Returns: `true` if the promise has resolved.
    */
    @objc public var resolved: Bool {
        return !pending
    }

    /**
     A fulfilled promise has resolved successfully.
     - Returns: `true` if the promise was fulfilled.
    */
    @objc public var fulfilled: Bool {
        switch state.get() {
        case .Some(let obj) where obj is NSError:
            return false
        case .Some:
            return true
        case .None:
            return false
        }
    }

    /**
     A rejected promise has resolved without success.
     - Returns: `true` if the promise was rejected.
    */
    @objc public var rejected: Bool {
        switch state.get() {
        case .Some(let obj) where obj is NSError:
            return true
        default:
            return false
        }
    }

    /**
     Continue a Promise<T> chain from an AnyPromise.
    */
    public func then<T>(on q: dispatch_queue_t = dispatch_get_main_queue(), body: (AnyObject?) throws -> T) -> Promise<T> {
        return Promise(sealant: { resolve in
            pipe { (object: AnyObject?) -> Void in
                if let error = object as? NSError {
                    resolve(.Rejected(error, error.token))
                } else {
                    contain_zalgo(q, rejecter: resolve) {
                        resolve(.Fulfilled(try body(self.valueForKey("value"))))
                    }
                }
            }
        })
    }

    /**
     Continue a Promise<T> chain from an AnyPromise.
    */
    public func then(on q: dispatch_queue_t = dispatch_get_main_queue(), body: (AnyObject?) -> AnyPromise) -> Promise<AnyObject?> {
        return Promise { fulfill, reject in
            pipe { (object: AnyObject?) -> Void in
                if let error = object as? NSError {
                    reject(error)
                } else {
                    contain_zalgo(q) {
                        body(object).pipe { (object: AnyObject?) -> Void in
                            if let error = object as? NSError {
                                reject(error)
                            } else {
                                fulfill(object)
                            }
                        }
                    }
                }
            }
        }
    }
<<<<<<< HEAD
=======

    /**
     Continue a Promise<T> chain from an AnyPromise.
    */
    public func then(on q: dispatch_queue_t = dispatch_get_main_queue(), body: (AnyObject?) -> AnyPromise) -> Promise<AnyObject?> {
        return Promise { fulfill, reject in
            pipe { object in
                if let error = object as? NSError {
                    reject(error)
                } else {
                    contain_zalgo(q) {
                        body(object).pipe { object in
                            if let error = object as? NSError {
                                reject(error)
                            } else {
                                fulfill(object)
                            }
                        }
                    }
                }
            }
        }
    }

    /**
     Continue a Promise<T> chain from an AnyPromise.
    */
    public func then<T>(on q: dispatch_queue_t = dispatch_get_main_queue(), body: (AnyObject?) -> Promise<T>) -> Promise<T> {
        return Promise(passthru: { resolve in
            pipe { object in
                if let error = object as? NSError {
                    resolve(.Rejected(error))
                } else {
                    contain_zalgo(q) {
                        body(object).pipe(resolve)
                    }
                }
            }
        })
    }
}
>>>>>>> b020a5cd

    /**
     Continue a Promise<T> chain from an AnyPromise.
    */
    public func then(on q: dispatch_queue_t = dispatch_get_main_queue(), body: (AnyObject?) -> AnyPromise) -> Promise<AnyObject?> {
        return Promise { fulfill, reject in
            pipe { object in
                if let error = object as? NSError {
                    reject(error)
                } else {
                    contain_zalgo(q) {
                        body(object).pipe { object in
                            if let error = object as? NSError {
                                reject(error)
                            } else {
                                fulfill(object)
                            }
                        }
                    }
                }
            }
        }
    }

    /**
     Continue a Promise<T> chain from an AnyPromise.
    */
    public func then<T>(on q: dispatch_queue_t = dispatch_get_main_queue(), body: (AnyObject?) -> Promise<T>) -> Promise<T> {
        return Promise(passthru: { resolve in
            pipe { object in
                if let error = object as? NSError {
                    resolve(.Rejected(error))
                } else {
                    contain_zalgo(q) {
                        body(object).pipe(resolve)
                    }
                }
            }
        })
    }
}

    /**
     Continue a Promise<T> chain from an AnyPromise.
    */
    public func then<T>(on q: dispatch_queue_t = dispatch_get_main_queue(), body: (AnyObject?) -> Promise<T>) -> Promise<T> {
        return Promise(sealant: { resolve in
            pipe { (object: AnyObject?) -> Void in
                if let error = object as? NSError {
                    resolve(.Rejected(error, error.token))
                } else {
                    contain_zalgo(q) {
                        body(object).pipe(resolve)
                    }
                }
            }
        })
    }

    private class State: UnsealedState<AnyObject?> {
        required init(inout resolver: ((AnyObject?) -> Void)!) {
            var preresolve: ((AnyObject?) -> Void)!
            super.init(resolver: &preresolve)
            resolver = { obj in
                if let error = obj as? NSError { unconsume(error: error) }
                preresolve(obj)
            }
        }
    }
}


extension AnyPromise {
    override public var description: String {
        return "AnyPromise: \(state)"
    }
}
import Dispatch
import Foundation.NSError

/**
 ```
 dispatch_promise {
     try md5(input)
 }.then { md5 in
     //…
 }
 ```

 - Parameter on: The queue on which to dispatch `body`.
 - Parameter body: The closure that resolves this promise.
 - Returns: A new promise resolved by the provided closure.
*/
public func dispatch_promise<T>(on queue: dispatch_queue_t = dispatch_get_global_queue(0, 0), body: () throws -> T) -> Promise<T> {
    return Promise(sealant: { resolve in
        contain_zalgo(queue, rejecter: resolve) {
            resolve(.Fulfilled(try body()))
        }
    })
}
import Dispatch
import Foundation.NSError
import Foundation.NSURLError

public enum Error: ErrorType {
    /**
     The ErrorType for a rejected `when`.
     - Parameter 0: The index of the promise that was rejected.
     - Parameter 1: The error from the promise that rejected this `when`.
    */
    case When(Int, ErrorType)

    /**
     The ErrorType for a rejected `join`.
     - Parameter 0: The promises passed to this `join` that did not *all* fulfill.
     - Note: The array is untyped because Swift generics are fussy with enums.
    */
    case Join([AnyObject])

    /**
     The closure with form (T?, ErrorType?) was called with (nil, nil)
     This is invalid as per the calling convention.
    */
    case DoubleOhSux0r

    /**
     A handler returned its own promise. 99% of the time, this is likely a 
     programming error. It is also invalid per Promises/A+.
    */
    case ReturnedSelf
}

public enum URLError: ErrorType {
    /**
     The URLRequest succeeded but a valid UIImage could not be decoded from
     the data that was received.
    */
    case InvalidImageData(NSURLRequest, NSData)

    /**
     An NSError was received from an underlying Cocoa function.
     FIXME sucks?
    */
    case UnderlyingCocoaError(NSURLRequest, NSData?, NSURLResponse?, NSError)

    /**
     The HTTP request returned a non-200 status code.
    */
    case BadResponse(NSURLRequest, NSData?, NSURLResponse?)

    /**
     The data could not be decoded using the encoding specified by the HTTP
     response headers.
    */
    case StringEncoding(NSURLRequest, NSData, NSURLResponse)

    /**
     Usually the `NSURLResponse` is actually an `NSHTTPURLResponse`, if so you
     can access it using this property. Since it is returned as an unwrapped
     optional: be sure.
    */
    public var NSHTTPURLResponse: Foundation.NSHTTPURLResponse! {
        switch self {
        case .InvalidImageData:
            return nil
        case .UnderlyingCocoaError(_, _, let rsp, _):
            return rsp as! Foundation.NSHTTPURLResponse
        case .BadResponse(_, _, let rsp):
            return rsp as! Foundation.NSHTTPURLResponse
        case .StringEncoding(_, _, let rsp):
            return rsp as! Foundation.NSHTTPURLResponse
        }
    }
}

public enum JSONError: ErrorType {
    case UnexpectedRootNode(AnyObject)
}


//////////////////////////////////////////////////////////// Cancellation
private struct ErrorPair: Hashable {
    let domain: String
    let code: Int
    init(_ d: String, _ c: Int) {
        domain = d; code = c
    }
    var hashValue: Int {
        return "\(domain):\(code)".hashValue
    }
}

private func ==(lhs: ErrorPair, rhs: ErrorPair) -> Bool {
    return lhs.domain == rhs.domain && lhs.code == rhs.code
}

extension NSError {
    @objc public class func cancelledError() -> NSError {
        let info: [NSObject: AnyObject] = [NSLocalizedDescriptionKey: "The operation was cancelled"]
        return NSError(domain: PMKErrorDomain, code: PMKOperationCancelled, userInfo: info)
    }

    /** You may only call this method on the main thread.
     */
    @objc public class func registerCancelledErrorDomain(domain: String, code: Int) {
        cancelledErrorIdentifiers.insert(ErrorPair(domain, code))
    }
}

public protocol CancellableErrorType: ErrorType {
    var cancelled: Bool { get }
}

extension NSError: CancellableErrorType {
    /**
    You may only call this method on the main thread.
    */
    @objc public var cancelled: Bool {
        if !NSThread.isMainThread() {
            NSLog("PromiseKit: Warning: `cancelled` called on background thread.")
        }

        return cancelledErrorIdentifiers.contains(ErrorPair(domain, code))
    }
}


////////////////////////////////////////// Predefined Cancellation Errors
private var cancelledErrorIdentifiers = Set([
    ErrorPair(PMKErrorDomain, PMKOperationCancelled),
    ErrorPair(NSURLErrorDomain, NSURLErrorCancelled)
])

extension NSURLError: CancellableErrorType {
    public var cancelled: Bool {
        return self == .Cancelled
    }
}


//////////////////////////////////////////////////////// Unhandled Errors
/**
 The unhandled error handler.

 If a promise is rejected and no catch handler is called in its chain,
 the provided handler is called. The default handler logs the error.

     PMKUnhandledErrorHandler = { error in
         mylogf("Unhandled error: \(error)")
     }

 - Warning: *Important* The handler is executed on an undefined queue.
 - Warning: *Important* Don’t use promises in your handler, or you risk an infinite error loop.
 - Returns: The previous unhandled error handler.
*/
public var PMKUnhandledErrorHandler = { (error: ErrorType) -> Void in
    dispatch_async(dispatch_get_main_queue()) {
        let cancelled = (error as? CancellableErrorType)?.cancelled ?? false
                                                       // ^-------^ must be called on main queue
        if !cancelled {
            NSLog("PromiseKit: Unhandled Error: %@", "\(error)")
        }
    }
}

class ErrorConsumptionToken {
    var consumed = false
    let error: ErrorType!

    init(_ error: ErrorType) {
        self.error = error
    }

    init(_ error: NSError) {
        self.error = error.copy() as! NSError
    }

    deinit {
        if !consumed {
            PMKUnhandledErrorHandler(error)
        }
    }
}

private var handle: UInt8 = 0

extension NSError {
    @objc func pmk_consume() {
        // The association could be nil if the objc_setAssociatedObject
        // has taken a *really* long time. Or perhaps the user has
        // overused `zalgo`. Thus we ignore it. This is an unlikely edge
        // case and the unhandled-error feature is not mission-critical.

        if let token = objc_getAssociatedObject(self, &handle) as? ErrorConsumptionToken {
            token.consumed = true
        }
    }

    var token: ErrorConsumptionToken! {
        return objc_getAssociatedObject(self, &handle) as? ErrorConsumptionToken
    }
}

func unconsume(error error: NSError, reusingToken t: ErrorConsumptionToken? = nil) {
    var token = t
    if token != nil {
        objc_setAssociatedObject(error, &handle, token, .OBJC_ASSOCIATION_RETAIN)
    } else {
        token = objc_getAssociatedObject(error, &handle) as? ErrorConsumptionToken
        if token == nil {
            token = ErrorConsumptionToken(error)
            objc_setAssociatedObject(error, &handle, token, .OBJC_ASSOCIATION_RETAIN)
        }
    }
    token!.consumed = false
}
import Dispatch

/**
 Waits on all provided promises.

 `when` rejects as soon as one of the provided promises rejects. `join` waits on all provided promises, then rejects if any of those promises rejected, otherwise it fulfills with values from the provided promises.

     join(promise1, promise2, promise3).then { results in
         //…
     }.error { error in
         switch error {
         case Error.Join(let promises):
             //…
         }
     }

 - Returns: A new promise that resolves once all the provided promises resolve.
*/
public func join<T>(promises: Promise<T>...) -> Promise<[T]> {
    return join(promises)
}

public func join<T>(promises: [Promise<T>]) -> Promise<[T]> {
    guard !promises.isEmpty else { return Promise<[T]>([]) }
  
    var countdown = promises.count
    let barrier = dispatch_queue_create("org.promisekit.barrier.join", DISPATCH_QUEUE_CONCURRENT)
    var rejected = false

    return Promise { fulfill, reject in
        for promise in promises {
            promise.pipe { resolution in
                dispatch_barrier_sync(barrier) {
                    if case .Rejected(_, let token) = resolution {
                        token.consumed = true  // the parent Error.Join consumes all
                        rejected = true
                    }
                    countdown -= 1
                    if countdown == 0 {
                        if rejected {
                            reject(Error.Join(promises))
                        } else {
                            fulfill(promises.map{ $0.value! })
                        }
                    }
                }
            }
        }
    }
}
extension Promise {
    /**
     - Returns: The error with which this promise was rejected; `nil` if this promise is not rejected.
    */
    public var error: ErrorType? {
        switch state.get() {
        case .None:
            return nil
        case .Some(.Fulfilled):
            return nil
        case .Some(.Rejected(let error, _)):
            return error
        }
    }

    /**
     - Returns: `true` if the promise has not yet resolved.
    */
    public var pending: Bool {
        return state.get() == nil
    }

    /**
     - Returns: `true` if the promise has resolved.
    */
    public var resolved: Bool {
        return !pending
    }

    /**
     - Returns: `true` if the promise was fulfilled.
    */
    public var fulfilled: Bool {
        return value != nil
    }

    /**
     - Returns: `true` if the promise was rejected.
    */
    public var rejected: Bool {
        return error != nil
    }

    /**
     - Returns: The value with which this promise was fulfilled or `nil` if this promise is pending or rejected.
    */
    public var value: T? {
        switch state.get() {
        case .None:
            return nil
        case .Some(.Fulfilled(let value)):
            return value
        case .Some(.Rejected):
            return nil
        }
    }
}
import Dispatch
import Foundation.NSError

/**
 A *promise* represents the future value of a task.

 To obtain the value of a promise we call `then`.

 Promises are chainable: `then` returns a promise, you can call `then` on
 that promise, which returns a promise, you can call `then` on that
 promise, et cetera.

 Promises start in a pending state and *resolve* with a value to become
 *fulfilled* or with an `ErrorType` to become rejected.

 - SeeAlso: [PromiseKit `then` Guide](http://promisekit.org/then/)
 - SeeAlso: [PromiseKit Chaining Guide](http://promisekit.org/chaining/)
*/
public class Promise<T> {
    let state: State<Resolution<T>>

    /**
     Create a new pending promise.

     Use this method when wrapping asynchronous systems that do *not* use
     promises so that they can be involved in promise chains.

     Don’t use this method if you already have promises! Instead, just return
     your promise!

     The closure you pass is executed immediately on the calling thread.

         func fetchKitten() -> Promise<UIImage> {
             return Promise { fulfill, reject in
                 KittenFetcher.fetchWithCompletionBlock({ img, err in
                     if err == nil {
                         if img.size.width > 0 {
                             fulfill(img)
                         } else {
                             reject(Error.ImageTooSmall)
                         }
                     } else {
                         reject(err)
                     }
                 })
             }
         }

     - Parameter resolvers: The provided closure is called immediately.
     Inside, execute your asynchronous system, calling fulfill if it suceeds
     and reject for any errors.

     - Returns: return A new promise.

     - Note: If you are wrapping a delegate-based system, we recommend
     to use instead: Promise.pendingPromise()

     - SeeAlso: http://promisekit.org/sealing-your-own-promises/
     - SeeAlso: http://promisekit.org/wrapping-delegation/
     - SeeAlso: init(resolver:)
    */
    public init(@noescape resolvers: (fulfill: (T) -> Void, reject: (ErrorType) -> Void) throws -> Void) {
        var resolve: ((Resolution<T>) -> Void)!
        state = UnsealedState(resolver: &resolve)
        do {
            try resolvers(fulfill: { resolve(.Fulfilled($0)) }, reject: { error in
                if self.pending {
                    resolve(.Rejected(error, ErrorConsumptionToken(error)))
                } else {
                    NSLog("PromiseKit: Warning: reject called on already rejected Promise: %@", "\(error)")
                }
            })
        } catch {
            resolve(.Rejected(error, ErrorConsumptionToken(error)))
        }
    }

    /**
     Create a new pending promise.

     This initializer is convenient when wrapping asynchronous systems that
     use common patterns. For example:

         func fetchKitten() -> Promise<UIImage> {
             return Promise { resolve in
                 KittenFetcher.fetchWithCompletionBlock(resolve)
             }
         }

     - SeeAlso: init(resolvers:)
    */
    public convenience init(@noescape resolver: ((T?, NSError?) -> Void) throws -> Void) {
        self.init(sealant: { resolve in
            try resolver { obj, err in
                if let obj = obj {
                    resolve(.Fulfilled(obj))
                } else if let err = err {
                    resolve(.Rejected(err, ErrorConsumptionToken(err as ErrorType)))
                } else {
                    resolve(.Rejected(Error.DoubleOhSux0r, ErrorConsumptionToken(Error.DoubleOhSux0r)))
                }
            }
        })
    }

    /**
     Create a new pending promise.

     This initializer is convenient when wrapping asynchronous systems that
     use common patterns. For example:

         func fetchKitten() -> Promise<UIImage> {
             return Promise { resolve in
                 KittenFetcher.fetchWithCompletionBlock(resolve)
             }
         }

     - SeeAlso: init(resolvers:)
    */
    public convenience init(@noescape resolver: ((T, NSError?) -> Void) throws -> Void) {
        self.init(sealant: { resolve in
            try resolver { obj, err in
                if let err = err {
                    resolve(.Rejected(err, ErrorConsumptionToken(err)))
                } else {
                    resolve(.Fulfilled(obj))
                }
            }
        })
    }

    /**
     Create a new fulfilled promise.
    */
    public init(_ value: T) {
        state = SealedState(resolution: .Fulfilled(value))
    }

    @available(*, unavailable, message="T cannot conform to ErrorType")
    public init<T: ErrorType>(_ value: T) { abort() }

    /**
     Create a new rejected promise.
    */
    public init(error: ErrorType) {
        /**
          Implementation note, the error label is necessary to prevent:

             let p = Promise(ErrorType())

          Resulting in Promise<ErrorType>. The above @available annotation
          does not help for some reason. A work-around is:

             let p: Promise<Void> = Promise(ErrorType())
        
          But I can’t expect users to do this.
        */
        state = SealedState(resolution: .Rejected(error, ErrorConsumptionToken(error)))
    }

    /**
      I’d prefer this to be the designated initializer, but then there would be no
      public designated unsealed initializer! Making this convenience would be
      inefficient. Not very inefficient, but still it seems distasteful to me.
     */
    init(@noescape passthru: ((Resolution) -> Void) -> Void) {
        var resolve: ((Resolution) -> Void)!
        state = UnsealedState(resolver: &resolve)
        do {
            try sealant(resolve)
        } catch {
            resolve(.Rejected(error, ErrorConsumptionToken(error)))
        }
    }

    /**
     A `typealias` for the return values of `pendingPromise()`. Simplifies declaration of properties that reference the values' containing tuple when this is necessary. For example, when working with multiple `pendingPromise()`s within the same scope, or when the promise initialization must occur outside of the caller's initialization.

         class Foo: BarDelegate {
            var pendingPromise: Promise<Int>.PendingPromise?
         }

     - SeeAlso: pendingPromise()
     */
    public typealias PendingPromise = (promise: Promise, fulfill: (T) -> Void, reject: (ErrorType) -> Void)

    /**
     Making promises that wrap asynchronous delegation systems or other larger asynchronous systems without a simple completion handler is easier with pendingPromise.

         class Foo: BarDelegate {
             let (promise, fulfill, reject) = Promise<Int>.pendingPromise()
    
             func barDidFinishWithResult(result: Int) {
                 fulfill(result)
             }
    
             func barDidError(error: NSError) {
                 reject(error)
             }
         }

     - Returns: A tuple consisting of: 
       1) A promise
       2) A function that fulfills that promise
       3) A function that rejects that promise
    */
    public class func pendingPromise() -> PendingPromise {
        var fulfill: ((T) -> Void)!
        var reject: ((ErrorType) -> Void)!
        let promise = Promise { fulfill = $0; reject = $1 }
        return (promise, fulfill, reject)
    }

    func pipe(body: (Resolution<T>) -> Void) {
        state.get { seal in
            switch seal {
            case .Pending(let handlers):
                handlers.append(body)
            case .Resolved(let resolution):
                body(resolution)
            }
        }
    }

    private convenience init<U>(when: Promise<U>, body: (Resolution<U>, (Resolution<T>) -> Void) -> Void) {
        self.init { resolve in
            when.pipe { resolution in
                body(resolution, resolve)
            }
        }
    }

    /**
     The provided closure is executed when this Promise is resolved.

     - Parameter on: The queue on which body should be executed.
     - Parameter body: The closure that is executed when this Promise is fulfilled.
     - Returns: A new promise that is resolved with the value returned from the provided closure. For example:

           NSURLConnection.GET(url).then { (data: NSData) -> Int in
               //…
               return data.length
           }.then { length in
               //…
           }

     - SeeAlso: `thenInBackground`
    */
    public func then<U>(on q: dispatch_queue_t = dispatch_get_main_queue(), _ body: (T) throws -> U) -> Promise<U> {
        return Promise<U>(when: self) { resolution, resolve in
            switch resolution {
            case .Rejected(let error):
                resolve(.Rejected((error.0, error.1)))
            case .Fulfilled(let value):
                contain_zalgo(q, rejecter: resolve) {
                    resolve(.Fulfilled(try body(value)))
                }
            }
        }
    }

    /**
     The provided closure is executed when this Promise is resolved.

     - Parameter on: The queue on which body should be executed.
     - Parameter body: The closure that is executed when this Promise is fulfilled.
     - Returns: A new promise that is resolved when the Promise returned from the provided closure resolves. For example:

           NSURLSession.GET(url1).then { (data: NSData) -> Promise<NSData> in
               //…
               return NSURLSession.GET(url2)
           }.then { data in
               //…
           }

     - SeeAlso: `thenInBackground`
    */
    public func then<U>(on q: dispatch_queue_t = dispatch_get_main_queue(), _ body: (T) throws -> Promise<U>) -> Promise<U> {
        return Promise<U>(when: self) { resolution, resolve in
            switch resolution {
            case .Rejected(let error):
                resolve(.Rejected((error.0, error.1)))
            case .Fulfilled(let value):
                contain_zalgo(q, rejecter: resolve) {
                    let promise = try body(value)
                    guard promise !== self else { throw Error.ReturnedSelf }
                    promise.pipe(resolve)
                }
            }
        }
    }

    @available(*, unavailable)
    public func then<U>(on: dispatch_queue_t = dispatch_get_main_queue(), _ body: (T) throws -> Promise<U>?) -> Promise<U> { abort() }

    /**
     The provided closure is executed when this Promise is resolved.

     - Parameter on: The queue on which body should be executed.
     - Parameter body: The closure that is executed when this Promise is fulfilled.
     - Returns: A new promise that is resolved when the AnyPromise returned from the provided closure resolves. For example:

           NSURLSession.GET(url).then { (data: NSData) -> AnyPromise in
               //…
               return SCNetworkReachability()
           }.then { _ in
               //…
           }

     - SeeAlso: `thenInBackground`
    */
    public func then(on q: dispatch_queue_t = dispatch_get_main_queue(), body: (T) throws -> AnyPromise) -> Promise<AnyObject?> {
        return Promise<AnyObject?>(when: self) { resolution, resolve in
            switch resolution {
            case .Rejected(let error):
                resolve(.Rejected((error.0, error.1)))
            case .Fulfilled(let value):
                contain_zalgo(q, rejecter: resolve) {
                    try body(value).pipe(resolve)
                }
            }
        }
    }

    @available(*, unavailable)
    public func then(on: dispatch_queue_t = dispatch_get_main_queue(), body: (T) throws -> AnyPromise?) -> Promise<AnyObject?> { abort() }

    /**
     The provided closure is executed on the default background queue when this Promise is fulfilled.

     This method is provided as a convenience for `then`.

     - SeeAlso: `then`
    */
    public func thenInBackground<U>(body: (T) throws -> U) -> Promise<U> {
        return then(on: dispatch_get_global_queue(0, 0), body)
    }

    /**
     The provided closure is executed on the default background queue when this Promise is fulfilled.

     This method is provided as a convenience for `then`.

     - SeeAlso: `then`
    */
    public func thenInBackground<U>(body: (T) throws -> Promise<U>) -> Promise<U> {
        return then(on: dispatch_get_global_queue(0, 0), body)
    }

    @available(*, unavailable)
    public func thenInBackground<U>(body: (T) throws -> Promise<U>?) -> Promise<U> { abort() }

    /**
     The provided closure is executed when this promise is rejected.

     Rejecting a promise cascades: rejecting all subsequent promises (unless
     recover is invoked) thus you will typically place your catch at the end
     of a chain. Often utility promises will not have a catch, instead
     delegating the error handling to the caller.

     The provided closure always runs on the main queue.

     - Parameter policy: The default policy does not execute your handler for cancellation errors. See registerCancellationError for more documentation.
     - Parameter body: The handler to execute if this promise is rejected.
     - SeeAlso: `registerCancellationError`
    */
    public func error(policy policy: ErrorPolicy = .AllErrorsExceptCancellation, _ body: (ErrorType) -> Void) {
        
        func consume(error: ErrorType, _ token: ErrorConsumptionToken) {
            token.consumed = true
            body(error)
        }

        pipe { resolution in
            switch (resolution, policy) {
            case (let .Rejected(error, token), .AllErrorsExceptCancellation):
                dispatch_async(dispatch_get_main_queue()) {
                    guard let cancellableError = error as? CancellableErrorType where cancellableError.cancelled else {
                        consume(error, token)
                        return
                    }
                }
            case (let .Rejected(error, token), _):
                dispatch_async(dispatch_get_main_queue()) {
                    consume(error, token)
                }
            case (.Fulfilled, _):
                break
            }
        }
    }

    /**
     The provided closure is executed when this promise is rejected giving you
     an opportunity to recover from the error and continue the promise chain.
    */
    public func recover(on q: dispatch_queue_t = dispatch_get_main_queue(), _ body: (ErrorType) throws -> Promise) -> Promise {
        return Promise(when: self) { resolution, resolve in
            switch resolution {
            case .Rejected(let error, let token):
                contain_zalgo(q, rejecter: resolve) {
                    token.consumed = true
                    let promise = try body(error)
                    guard promise !== self else { throw Error.ReturnedSelf }
                    promise.pipe(resolve)
                }
            case .Fulfilled:
                resolve(resolution)
            }
        }
    }

    @available(*, unavailable)
    public func recover(on: dispatch_queue_t = dispatch_get_main_queue(), _ body: (ErrorType) throws -> Promise?) -> Promise { abort() }

    public func recover(on q: dispatch_queue_t = dispatch_get_main_queue(), _ body: (ErrorType) throws -> T) -> Promise {
        return Promise(when: self) { resolution, resolve in
            switch resolution {
            case .Rejected(let error, let token):
                contain_zalgo(q, rejecter: resolve) {
                    token.consumed = true
                    resolve(.Fulfilled(try body(error)))
                }
            case .Fulfilled:
                resolve(resolution)
            }
        }
    }

    /**
     The provided closure is executed when this Promise is resolved.

         UIApplication.sharedApplication().networkActivityIndicatorVisible = true
         somePromise().then {
             //…
         }.always {
             UIApplication.sharedApplication().networkActivityIndicatorVisible = false
         }

     - Parameter on: The queue on which body should be executed.
     - Parameter body: The closure that is executed when this Promise is resolved.
    */
    public func always(on q: dispatch_queue_t = dispatch_get_main_queue(), _ body: () -> Void) -> Promise {
        return Promise(when: self) { resolution, resolve in
            contain_zalgo(q) {
                body()
                resolve(resolution)
            }
        }
    }

    @available(*, unavailable, renamed="ensure")
    public func finally(on: dispatch_queue_t = dispatch_get_main_queue(), body: () -> Void) -> Promise { abort() }

    @available(*, unavailable, renamed="report")
    public func catch_(policy policy: ErrorPolicy = .AllErrorsExceptCancellation, body: () -> Void) -> Promise { abort() }

    @available(*, unavailable, renamed="pendingPromise")
    public class func defer_() -> (promise: Promise, fulfill: (T) -> Void, reject: (ErrorType) -> Void) { abort() }

    @available(*, deprecated, renamed="error")
    public func report(policy policy: ErrorPolicy = .AllErrorsExceptCancellation, _ body: (ErrorType) -> Void) { error(policy: policy, body) }

    @available(*, deprecated, renamed="always")
    public func ensure(on q: dispatch_queue_t = dispatch_get_main_queue(), _ body: () -> Void) -> Promise { return always(on: q, body) }
}


/**
 Zalgo is dangerous.

 Pass as the `on` parameter for a `then`. Causes the handler to be executed
 as soon as it is resolved. That means it will be executed on the queue it
 is resolved. This means you cannot predict the queue.

 In the case that the promise is already resolved the handler will be
 executed immediately.

 zalgo is provided for libraries providing promises that have good tests
 that prove unleashing zalgo is safe. You can also use it in your
 application code in situations where performance is critical, but be
 careful: read the essay at the provided link to understand the risks.

 - SeeAlso: http://blog.izs.me/post/59142742143/designing-apis-for-asynchrony
*/
public let zalgo: dispatch_queue_t = dispatch_queue_create("Zalgo", nil)

/**
 Waldo is dangerous.

 Waldo is zalgo, unless the current queue is the main thread, in which case
 we dispatch to the default background queue.

 If your block is likely to take more than a few milliseconds to execute,
 then you should use waldo: 60fps means the main thread cannot hang longer
 than 17 milliseconds. Don’t contribute to UI lag.

 Conversely if your then block is trivial, use zalgo: GCD is not free and
 for whatever reason you may already be on the main thread so just do what
 you are doing quickly and pass on execution.

 It is considered good practice for asynchronous APIs to complete onto the
 main thread. Apple do not always honor this, nor do other developers.
 However, they *should*. In that respect waldo is a good choice if your
 then is going to take a while and doesn’t interact with the UI.

 Please note (again) that generally you should not use zalgo or waldo. The
 performance gains are neglible and we provide these functions only out of
 a misguided sense that library code should be as optimized as possible.
 If you use zalgo or waldo without tests proving their correctness you may
 unwillingly introduce horrendous, near-impossible-to-trace bugs.

 - SeeAlso: zalgo
*/
public let waldo: dispatch_queue_t = dispatch_queue_create("Waldo", nil)

func contain_zalgo(q: dispatch_queue_t, block: () -> Void) {
    if q === zalgo {
        block()
    } else if q === waldo {
        if NSThread.isMainThread() {
            dispatch_async(dispatch_get_global_queue(0, 0), block)
        } else {
            block()
        }
    } else {
        dispatch_async(q, block)
    }
}

func contain_zalgo<T>(q: dispatch_queue_t, rejecter resolve: (Resolution<T>) -> Void, block: () throws -> Void) {
    contain_zalgo(q) {
        do {
            try block()
        } catch {
            resolve(.Rejected(error, ErrorConsumptionToken(error)))
        }
    }
}


extension Promise {
    /**
     Void promises are less prone to generics-of-doom scenarios.
     - SeeAlso: when.swift contains enlightening examples of using `Promise<Void>` to simplify your code.
    */
    public func asVoid() -> Promise<Void> {
        return then(on: zalgo) { _ in return }
    }
}


extension Promise: CustomStringConvertible {
    public var description: String {
        return "Promise: \(state)"
    }
}

/**
 `firstly` can make chains more readable.

 Compare:

     NSURLConnection.GET(url1).then {
         NSURLConnection.GET(url2)
     }.then {
         NSURLConnection.GET(url3)
     }

 With:

     firstly {
         NSURLConnection.GET(url1)
     }.then {
         NSURLConnection.GET(url2)
     }.then {
         NSURLConnection.GET(url3)
     }
*/
public func firstly<T>(@noescape promise: () throws -> Promise<T>) -> Promise<T> {
    do {
        return try promise()
    } catch {
        return Promise(error: error)
    }
}

/**
 `firstly` can make chains more readable.

 Compare:

     SCNetworkReachability().then {
         NSURLSession.GET(url2)
     }.then {
         NSURLSession.GET(url3)
     }

 With:

     firstly {
         SCNetworkReachability()
     }.then {
         NSURLSession.GET(url2)
     }.then {
         NSURLSession.GET(url3)
     }
*/
public func firstly(@noescape promise: () throws -> AnyPromise) -> Promise<AnyObject?> {
    return Promise { resolve in
        try promise().pipe(resolve)
    }
}


public enum ErrorPolicy {
    case AllErrors
    case AllErrorsExceptCancellation
}


public enum ErrorPolicy {
    case AllErrors
    case AllErrorsExceptCancellation
}

public func race<T>(promises: Promise<T>...) -> Promise<T> {
    return Promise(passthru: { resolve in
        for promise in promises {
            promise.pipe(resolve)
        }
    })
}


public enum ErrorPolicy {
    case AllErrors
    case AllErrorsExceptCancellation
}


extension AnyPromise {
    private func pipe(resolve: (Resolution<AnyObject?>) -> Void) -> Void {
        pipe { (obj: AnyObject?) in
            if let error = obj as? NSError {
                resolve(.Rejected(error, ErrorConsumptionToken(error)))
            } else {
                // possibly the value of this promise is a PMKManifold, if so
                // calling the objc `value` method will return the first item.
                resolve(.Fulfilled(self.valueForKey("value")))
            }
        }
    }
}


extension Promise {
    @available(*, unavailable, message="T cannot conform to ErrorType")
    public convenience init<T: ErrorType>(@noescape resolvers: (fulfill: (T) -> Void, reject: (ErrorType) -> Void) throws -> Void) { abort() }

    @available(*, unavailable, message="T cannot conform to ErrorType")
    public convenience init<T: ErrorType>(@noescape resolver: ((T?, NSError?) -> Void) throws -> Void) { abort() }

    @available(*, unavailable, message="T cannot conform to ErrorType")
    public convenience init<T: ErrorType>(@noescape resolver: ((T, NSError?) -> Void) throws -> Void) { abort() }

    @available(*, unavailable, message="T cannot conform to ErrorType")
    public class func pendingPromise<T: ErrorType>() -> (promise: Promise, fulfill: (T) -> Void, reject: (ErrorType) -> Void) { abort() }

    @available (*, unavailable, message="U cannot conform to ErrorType")
    public func then<U: ErrorType>(on: dispatch_queue_t = dispatch_get_main_queue(), _ body: (T) throws -> U) -> Promise<U> { abort() }

    @available (*, unavailable, message="U cannot conform to ErrorType")
    public func then<U: ErrorType>(on: dispatch_queue_t = dispatch_get_main_queue(), _ body: (T) throws -> Promise<U>) -> Promise<U> { abort() }

    @available(*, unavailable, message="U cannot conform to ErrorType")
    public func thenInBackground<U: ErrorType>(body: (T) throws -> U) -> Promise<U> { abort() }

    @available(*, unavailable, message="U cannot conform to ErrorType")
    public func thenInBackground<U: ErrorType>(body: (T) throws -> Promise<U>) -> Promise<U> { abort() }
}
import Foundation.NSError

/**
 Resolves with the first resolving promise from a set of promises.

 ```
 race(promise1, promise2, promise3).then { winner in
     //…
 }
 ```

 - Returns: A new promise that resolves when the first promise in the provided promises resolves.
 - Warning: If any of the provided promises reject, the returned promise is rejected.
*/
public func race<T>(promises: Promise<T>...) -> Promise<T> {
    return try! race(promises)  // race only throws when the array param is empty, which is not possible from this
                                // variadic paramater version, so we can safely use `try!`
}

public func race<T>(promises: [Promise<T>]) throws -> Promise<T> {
    guard !promises.isEmpty else {
        let message = "Cannot race with an empty list of runners (Promises)"
        throw NSError(domain: PMKErrorDomain, code: PMKInvalidUsageError, userInfo: ["messaage": message])
    }
  
    return Promise(sealant: { resolve in
        for promise in promises {
            promise.pipe(resolve)
        }
    })
}
import Dispatch
import Foundation  // NSLog

enum Seal<R> {
    case Pending(Handlers<R>)
    case Resolved(R)
}

enum Resolution<T> {
    case Fulfilled(T)
    case Rejected(ErrorType, ErrorConsumptionToken)
}

// would be a protocol, but you can't have typed variables of “generic”
// protocols in Swift 2. That is, I couldn’t do var state: State<R> when
// it was a protocol. There is no work around.
class State<R> {
    func get() -> R? { fatalError("Abstract Base Class") }
    func get(body: (Seal<R>) -> Void) { fatalError("Abstract Base Class") }
}

class UnsealedState<R>: State<R> {
    private let barrier = dispatch_queue_create("org.promisekit.barrier", DISPATCH_QUEUE_CONCURRENT)
    private var seal: Seal<R>

    /**
     Quick return, but will not provide the handlers array because
     it could be modified while you are using it by another thread.
     If you need the handlers, use the second `get` variant.
    */
    override func get() -> R? {
        var result: R?
        dispatch_sync(barrier) {
            if case .Resolved(let resolution) = self.seal {
                result = resolution
            }
        }
        return result
    }

    override func get(body: (Seal<R>) -> Void) {
        var sealed = false
        dispatch_sync(barrier) {
            switch self.seal {
            case .Resolved:
                sealed = true
            case .Pending:
                sealed = false
            }
        }
        if !sealed {
            dispatch_barrier_sync(barrier) {
                switch (self.seal) {
                case .Pending:
                    body(self.seal)
                case .Resolved:
                    sealed = true  // welcome to race conditions
                }
            }
        }
        if sealed {
            body(seal)
        }
    }

    required init(inout resolver: ((R) -> Void)!) {
        seal = .Pending(Handlers<R>())
        super.init()
        resolver = { resolution in
            var handlers: Handlers<R>?
            dispatch_barrier_sync(self.barrier) {
                if case .Pending(let hh) = self.seal {
                    self.seal = .Resolved(resolution)
                    handlers = hh
                }
            }
            if let handlers = handlers {
                for handler in handlers {
                    handler(resolution)
                }
            }
        }
    }

    deinit {
        if case .Pending = seal {
            NSLog("PromiseKit: Pending Promise deallocated! This is usually a bug")
        }
    }
}

class SealedState<R>: State<R> {
    private let resolution: R
    
    init(resolution: R) {
        self.resolution = resolution
    }
    
    override func get() -> R? {
        return resolution
    }

    override func get(body: (Seal<R>) -> Void) {
        body(.Resolved(resolution))
    }
}


class Handlers<R>: SequenceType {
    var bodies: [(R)->Void] = []

    func append(body: (R)->Void) {
        bodies.append(body)
    }

    func generate() -> IndexingGenerator<[(R)->Void]> {
        return bodies.generate()
    }

    var count: Int {
        return bodies.count
    }
}


extension Resolution: CustomStringConvertible {
    var description: String {
        switch self {
        case .Fulfilled(let value):
            return "Fulfilled with value: \(value)"
        case .Rejected(let error):
            return "Rejected with error: \(error)"
        }
    }
}

extension UnsealedState: CustomStringConvertible {
    var description: String {
        var rv: String!
        get { seal in
            switch seal {
            case .Pending(let handlers):
                rv = "Pending with \(handlers.count) handlers"
            case .Resolved(let resolution):
                rv = "\(resolution)"
            }
        }
        return "UnsealedState: \(rv)"
    }
}

extension SealedState: CustomStringConvertible {
    var description: String {
        return "SealedState: \(resolution)"
    }
}
import Foundation

public enum Encoding {
    case JSON(NSJSONReadingOptions)
}

public class URLDataPromise: Promise<NSData> {
    public func asDataAndResponse() -> Promise<(NSData, NSURLResponse)> {
        return then(on: zalgo) { ($0, self.URLResponse) }
    }

    public func asString() -> Promise<String> {
        return then(on: waldo) { data -> String in
            guard let str = NSString(data: data, encoding: self.URLResponse.stringEncoding ?? NSUTF8StringEncoding) else {
                throw URLError.StringEncoding(self.URLRequest, data, self.URLResponse)
            }
            return str as String
        }
    }

    public func asArray(encoding: Encoding = .JSON(.AllowFragments)) -> Promise<NSArray> {
        return then(on: waldo) { data -> NSArray in
            switch encoding {
            case .JSON(let options):
                guard !data.b0rkedEmptyRailsResponse else { return NSArray() }
                let json = try NSJSONSerialization.JSONObjectWithData(data, options: options)
                guard let array = json as? NSArray else { throw JSONError.UnexpectedRootNode(json) }
                return array
            }
        }
    }

    public func asDictionary(encoding: Encoding = .JSON(.AllowFragments)) -> Promise<NSDictionary> {
        return then(on: waldo) { data -> NSDictionary in
            switch encoding {
            case .JSON(let options):
                guard !data.b0rkedEmptyRailsResponse else { return NSDictionary() }
                let json = try NSJSONSerialization.JSONObjectWithData(data, options: options)
                guard let dict = json as? NSDictionary else { throw JSONError.UnexpectedRootNode(json) }
                return dict
            }
        }
    }

    private override init(@noescape resolvers: (fulfill: (NSData) -> Void, reject: (ErrorType) -> Void) throws -> Void) {
        super.init(resolvers: resolvers)
    }

    public override init(error: ErrorType) {
        super.init(error: error)
    }

    private var URLRequest: NSURLRequest!
    private var URLResponse: NSURLResponse!

    public class func go(request: NSURLRequest, @noescape body: ((NSData?, NSURLResponse?, NSError?) -> Void) -> Void) -> URLDataPromise {
        var promise: URLDataPromise!
        promise = URLDataPromise { fulfill, reject in
            body { data, rsp, error in
                promise.URLRequest = request
                promise.URLResponse = rsp

                if let error = error {
                    reject(URLError.UnderlyingCocoaError(request, data, rsp, error))
                } else if let data = data, rsp = rsp as? NSHTTPURLResponse where rsp.statusCode >= 200 && rsp.statusCode < 300 {
                    fulfill(data)
                } else if let data = data where !(rsp is NSHTTPURLResponse) {
                    fulfill(data)
                } else {
                    reject(URLError.BadResponse(request, data, rsp))
                }
            }
        }
        return promise
    }
}

#if os(iOS)
    import UIKit.UIImage

    extension URLDataPromise {
        public func asImage() -> Promise<UIImage> {
            return then(on: waldo) { data -> UIImage in
                guard let img = UIImage(data: data), cgimg = img.CGImage else {
                    throw URLError.InvalidImageData(self.URLRequest, data)
                }
                return UIImage(CGImage: cgimg, scale: img.scale, orientation: img.imageOrientation)
            }
        }
    }
#endif

extension NSURLResponse {
    private var stringEncoding: UInt? {
        guard let encodingName = textEncodingName else { return nil }
        let encoding = CFStringConvertIANACharSetNameToEncoding(encodingName)
        guard encoding != kCFStringEncodingInvalidId else { return nil }
        return CFStringConvertEncodingToNSStringEncoding(encoding)
    }
}

extension NSData {
    private var b0rkedEmptyRailsResponse: Bool {
        return self == NSData(bytes: " ", length: 1)
    }
}
import Foundation.NSProgress

private func _when<T>(promises: [Promise<T>]) -> Promise<Void> {
    let (rootPromise, fulfill, reject) = Promise<Void>.pendingPromise()
#if !PMKDisableProgress
    let progress = NSProgress(totalUnitCount: Int64(promises.count))
    progress.cancellable = false
    progress.pausable = false
#else
    var progress: (completedUnitCount: Int, totalUnitCount: Int) = (0, 0)
#endif
    var countdown = promises.count
    if countdown == 0 {
        fulfill()
        return rootPromise
    }
    let barrier = dispatch_queue_create("org.promisekit.barrier.when", DISPATCH_QUEUE_CONCURRENT)

    for (index, promise) in promises.enumerate() {
        promise.pipe { resolution in
            if !rootPromise.pending { return }

            dispatch_barrier_sync(barrier) {
                switch resolution {
                case .Rejected(let error):
                    progress.completedUnitCount = progress.totalUnitCount
                    reject(error)
                case .Fulfilled:
                    guard rootPromise.pending else { return }
                    progress.completedUnitCount += 1
                    countdown -= 1
                    if countdown == 0 {
                        fulfill()
                    }
                }
            }
        }
    }

    return rootPromise
}

/**
 Wait for all promises in a set to resolve.

 For example:

     when(promise1, promise2).then { results in
         //…
     }.error { error in
         switch error {
         case Error.When(let index, NSURLError.NoConnection):
             //…
         case Error.When(let index, CLError.NotAuthorized):
             //…
         }
     }

 - Warning: If *any* of the provided promises reject, the returned promise is immediately rejected with that promise’s rejection. The error’s `userInfo` object is supplemented with `PMKFailingPromiseIndexKey`.
 - Warning: In the event of rejection the other promises will continue to resolve and, as per any other promise, will either fulfill or reject. This is the right pattern for `getter` style asynchronous tasks, but often for `setter` tasks (eg. storing data on a server), you most likely will need to wait on all tasks and then act based on which have succeeded and which have failed, in such situations use `join`.
 - Parameter promises: The promises upon which to wait before the returned promise resolves.
 - Returns: A new promise that resolves when all the provided promises fulfill or one of the provided promises rejects.
 - SeeAlso: `join()`
*/
public func when<T>(promises: [Promise<T>]) -> Promise<[T]> {
    return _when(promises).then(on: zalgo) { promises.map{ $0.value! } }
}

public func when<T>(promises: Promise<T>...) -> Promise<[T]> {
    return when(promises)
}

public func when(promises: Promise<Void>...) -> Promise<Void> {
    return _when(promises)
}

public func when(promises: [Promise<Void>]) -> Promise<Void> {
    return _when(promises)
}

public func when<U, V>(pu: Promise<U>, _ pv: Promise<V>) -> Promise<(U, V)> {
    return _when([pu.asVoid(), pv.asVoid()]).then(on: zalgo) { (pu.value!, pv.value!) }
}

public func when<U, V, X>(pu: Promise<U>, _ pv: Promise<V>, _ px: Promise<X>) -> Promise<(U, V, X)> {
    return _when([pu.asVoid(), pv.asVoid(), px.asVoid()]).then(on: zalgo) { (pu.value!, pv.value!, px.value!) }
}
let PMKErrorDomain = "PMKErrorDomain"
let PMKFailingPromiseIndexKey = "PMKFailingPromiseIndexKey"
let PMKURLErrorFailingURLResponseKey = "PMKURLErrorFailingURLResponseKey"
let PMKURLErrorFailingDataKey = "PMKURLErrorFailingDataKey"
let PMKURLErrorFailingStringKey = "PMKURLErrorFailingStringKey"
let PMKJSONErrorJSONObjectKey = "PMKJSONErrorJSONObjectKey"
let PMKJoinPromisesKey = "PMKJoinPromisesKey"
let PMKUnexpectedError = 1
let PMKUnknownError = 2
let PMKInvalidUsageError = 3
let PMKAccessDeniedError = 4
let PMKOperationCancelled = 5
let PMKNotFoundError = 6
let PMKJSONError = 7
let PMKOperationFailed = 8
let PMKTaskError = 9
let PMKJoinError = 10<|MERGE_RESOLUTION|>--- conflicted
+++ resolved
@@ -215,8 +215,6 @@
             }
         }
     }
-<<<<<<< HEAD
-=======
 
     /**
      Continue a Promise<T> chain from an AnyPromise.
@@ -244,25 +242,6 @@
     /**
      Continue a Promise<T> chain from an AnyPromise.
     */
-    public func then<T>(on q: dispatch_queue_t = dispatch_get_main_queue(), body: (AnyObject?) -> Promise<T>) -> Promise<T> {
-        return Promise(passthru: { resolve in
-            pipe { object in
-                if let error = object as? NSError {
-                    resolve(.Rejected(error))
-                } else {
-                    contain_zalgo(q) {
-                        body(object).pipe(resolve)
-                    }
-                }
-            }
-        })
-    }
-}
->>>>>>> b020a5cd
-
-    /**
-     Continue a Promise<T> chain from an AnyPromise.
-    */
     public func then(on q: dispatch_queue_t = dispatch_get_main_queue(), body: (AnyObject?) -> AnyPromise) -> Promise<AnyObject?> {
         return Promise { fulfill, reject in
             pipe { object in
@@ -282,6 +261,24 @@
             }
         }
     }
+
+    /**
+     Continue a Promise<T> chain from an AnyPromise.
+    */
+    public func then<T>(on q: dispatch_queue_t = dispatch_get_main_queue(), body: (AnyObject?) -> Promise<T>) -> Promise<T> {
+        return Promise(passthru: { resolve in
+            pipe { object in
+                if let error = object as? NSError {
+                    resolve(.Rejected(error))
+                } else {
+                    contain_zalgo(q) {
+                        body(object).pipe(resolve)
+                    }
+                }
+            }
+        })
+    }
+}
 
     /**
      Continue a Promise<T> chain from an AnyPromise.
@@ -1294,12 +1291,6 @@
     return Promise { resolve in
         try promise().pipe(resolve)
     }
-}
-
-
-public enum ErrorPolicy {
-    case AllErrors
-    case AllErrorsExceptCancellation
 }
 
 
